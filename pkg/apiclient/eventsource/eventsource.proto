--- conflicted
+++ resolved
@@ -71,40 +71,6 @@
 
 service EventSourceService {
 
-<<<<<<< HEAD
-    rpc CreateEventSource (CreateEventSourceRequest) returns (github.com.argoproj.argo_events.pkg.apis.eventsource.v1alpha1.EventSource) {
-        option (google.api.http) = {
-			post: "/api/v1/event-sources/{namespace}"
-			body: "*"
-		};
-    }
-
-    rpc GetEventSource (GetEventSourceRequest) returns (github.com.argoproj.argo_events.pkg.apis.eventsource.v1alpha1.EventSource) {
-        option (google.api.http).get = "/api/v1/event-sources/{namespace}/{name}";
-    }
-
-    rpc DeleteEventSource (DeleteEventSourceRequest) returns (EventSourceDeletedResponse) {
-        option (google.api.http).delete = "/api/v1/event-sources/{namespace}/{name}";
-    }
-
-    rpc UpdateEventSource (UpdateEventSourceRequest) returns (github.com.argoproj.argo_events.pkg.apis.eventsource.v1alpha1.EventSource) {
-        option (google.api.http) = {
-            put: "/api/v1/event-sources/{namespace}/{name}"
-            body: "*"
-        };
-    }
-
-    rpc ListEventSources (ListEventSourcesRequest) returns (github.com.argoproj.argo_events.pkg.apis.eventsource.v1alpha1.EventSourceList) {
-        option (google.api.http).get = "/api/v1/event-sources/{namespace}";
-    }
-    rpc WatchEventSourcesLogs (EventSourcesLogsRequest) returns (stream LogEntry) {
-        option (google.api.http).get = "/api/v1/stream/event-sources/{namespace}/logs";
-    }
-    rpc WatchEventSources (ListEventSourcesRequest) returns (stream EventSourceWatchEvent) {
-        option (google.api.http).get = "/api/v1/stream/event-sources/{namespace}";
-    }
-
-=======
   rpc CreateEventSource(CreateEventSourceRequest) returns (github.com.argoproj.argo_events.pkg.apis.eventsource.v1alpha1.EventSource) {
     option (google.api.http) = {
       post : "/api/v1/event-sources/{namespace}"
@@ -136,5 +102,4 @@
   rpc WatchEventSources(ListEventSourcesRequest) returns (stream EventSourceWatchEvent) {
     option (google.api.http).get = "/api/v1/stream/event-sources/{namespace}";
   }
->>>>>>> 8c6b9faf
 }