--- conflicted
+++ resolved
@@ -256,15 +256,11 @@
 	return created, nil
 }
 
-<<<<<<< HEAD
 func (woc *wfOperationCtx) localProfile() *profile {
 	return woc.controller.localProfile()
 }
 
-func (woc *wfOperationCtx) getExecutorPlugins() []apiv1.Container {
-=======
 func (woc *wfOperationCtx) getExecutorPlugins(ctx context.Context) ([]apiv1.Container, []apiv1.Volume, error) {
->>>>>>> d8aa4673
 	var sidecars []apiv1.Container
 	var volumes []apiv1.Volume
 	namespaces := map[string]bool{} // de-dupes executorPlugins when their namespaces are the same
@@ -282,7 +278,7 @@
 				SubPath: c.Name,
 			})
 			if s.AutomountServiceAccountToken {
-				volume, volumeMount, err := woc.getServiceAccountTokenVolume(ctx, plug.Name+"-executor-plugin")
+				volume, volumeMount, err := woc.getServiceAccountTokenVolume(ctx, common.LocalCluster, plug.Name+"-executor-plugin")
 				if err != nil {
 					return nil, nil, err
 				}
