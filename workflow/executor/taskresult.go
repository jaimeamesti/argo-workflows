package executor

import (
	"context"
	"encoding/json"
	"os"

	apierr "k8s.io/apimachinery/pkg/api/errors"
	metav1 "k8s.io/apimachinery/pkg/apis/meta/v1"
	"k8s.io/apimachinery/pkg/types"

	"github.com/argoproj/argo-workflows/v3/pkg/apis/workflow"
	wfv1 "github.com/argoproj/argo-workflows/v3/pkg/apis/workflow/v1alpha1"
	"github.com/argoproj/argo-workflows/v3/workflow/common"
)

func (we *WorkflowExecutor) upsertTaskResult(ctx context.Context, result wfv1.NodeResult) error {
	err := we.createTaskResult(ctx, result)
	if apierr.IsAlreadyExists(err) {
		return we.patchTaskResult(ctx, result)
	}
	return err
}

func (we *WorkflowExecutor) patchTaskResult(ctx context.Context, result wfv1.NodeResult) error {
	data, err := json.Marshal(&wfv1.WorkflowTaskResult{NodeResult: result})
	if err != nil {
		return err
	}
	_, err = we.taskResultClient.Patch(ctx,
		we.nodeId,
		types.MergePatchType,
		data,
		metav1.PatchOptions{},
	)
	return err
}

func (we *WorkflowExecutor) createTaskResult(ctx context.Context, result wfv1.NodeResult) error {
	taskResult := &wfv1.WorkflowTaskResult{
		TypeMeta: metav1.TypeMeta{
			APIVersion: workflow.APIVersion,
			Kind:       workflow.WorkflowTaskResultKind,
		},
		ObjectMeta: metav1.ObjectMeta{
			Name:        we.nodeId,
			Labels:      map[string]string{common.LabelKeyWorkflow: we.workflow},
			Annotations: map[string]string{},
		},
		NodeResult: result,
	}
<<<<<<< HEAD
	cluster := os.Getenv(common.EnvVarWorkflowCluster)
	workflowNamespace := os.Getenv(common.EnvVarWorkflowNamespace)
	if cluster == "" && workflowNamespace == "" {
		taskResult.SetOwnerReferences(
			[]metav1.OwnerReference{
				{
					APIVersion: workflow.APIVersion,
					Kind:       workflow.WorkflowKind,
					Name:       we.workflow,
					UID:        we.workflowUID,
				},
			})
	}
	if cluster != "" {
		taskResult.Labels[common.LabelKeyCluster] = cluster
	}
=======
	taskResult.SetOwnerReferences(
		[]metav1.OwnerReference{
			{
				APIVersion: "v1",
				Kind:       "pods",
				Name:       we.PodName,
				UID:        we.podUID,
			},
		})

>>>>>>> 8c6b9faf
	if v := os.Getenv(common.EnvVarInstanceID); v != "" {
		taskResult.Labels[common.LabelKeyControllerInstanceID] = v
	}
	if workflowNamespace != "" {
		taskResult.Annotations[common.AnnotationKeyWorkflowNamespace] = workflowNamespace
	}
	_, err := we.taskResultClient.Create(ctx,
		taskResult,
		metav1.CreateOptions{},
	)
	return err
}<|MERGE_RESOLUTION|>--- conflicted
+++ resolved
@@ -49,24 +49,6 @@
 		},
 		NodeResult: result,
 	}
-<<<<<<< HEAD
-	cluster := os.Getenv(common.EnvVarWorkflowCluster)
-	workflowNamespace := os.Getenv(common.EnvVarWorkflowNamespace)
-	if cluster == "" && workflowNamespace == "" {
-		taskResult.SetOwnerReferences(
-			[]metav1.OwnerReference{
-				{
-					APIVersion: workflow.APIVersion,
-					Kind:       workflow.WorkflowKind,
-					Name:       we.workflow,
-					UID:        we.workflowUID,
-				},
-			})
-	}
-	if cluster != "" {
-		taskResult.Labels[common.LabelKeyCluster] = cluster
-	}
-=======
 	taskResult.SetOwnerReferences(
 		[]metav1.OwnerReference{
 			{
@@ -77,12 +59,14 @@
 			},
 		})
 
->>>>>>> 8c6b9faf
+	if v := os.Getenv(common.EnvVarWorkflowCluster); v != "" {
+		taskResult.Labels[common.LabelKeyCluster] = v
+	}
 	if v := os.Getenv(common.EnvVarInstanceID); v != "" {
 		taskResult.Labels[common.LabelKeyControllerInstanceID] = v
 	}
-	if workflowNamespace != "" {
-		taskResult.Annotations[common.AnnotationKeyWorkflowNamespace] = workflowNamespace
+	if v := os.Getenv(common.EnvVarWorkflowNamespace); v != "" {
+		taskResult.Annotations[common.AnnotationKeyWorkflowNamespace] = v
 	}
 	_, err := we.taskResultClient.Create(ctx,
 		taskResult,
